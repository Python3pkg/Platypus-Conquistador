# ----------------------------------------------------------------------------
# Copyright (c) 2015--, platypus development team.
#
<<<<<<< HEAD
# Distributed under the terms of the BSD License.
=======
# Distributed under the terms of the GPL License.
>>>>>>> 5b5077f6
#
# The full license is in the file COPYING.txt, distributed with this software.
# ----------------------------------------------------------------------------
from __future__ import division
from itertools import product, izip
from collections import namedtuple


def parse_m9(lines_or_fp):
    """Parse m9 formatted tabular data

    Parameters
    ----------
    lines : iterable of str, or a filepath
        The lines to parse. It is expected that these lines are in BLAST m9
        format, or comparable. Any additional columns will be ignored

    Returns
    -------
    list of namedtuple
        The namedtuples describe each field of the m9 format per record.
    """
    header = (('query', str),
              ('subject', str),
              ('percent_id', float),
              ('aln_length', int),
              ('mismatches', int),
              ('gapopenings', int),
              ('q_start', int),
              ('q_end', int),
              ('s_start', int),
              ('s_end', int),
              ('evalue', float),
              ('bitscore', float))
    m9 = namedtuple('m9', [h[0] for h in header])

    if isinstance(lines_or_fp, str):
        lines_or_fp = open(lines_or_fp)

    res = []
    hits = []
    start_of_record = False
    for line in lines_or_fp:
        if line.startswith('# Fields'):
            start_of_record = True
            if hits:
                res.append((hits[0].query, hits))
                hits = []
            continue

        if line.startswith('# BLASTN') and start_of_record:
            # We have an empty record
            res.append((None, m9(**{h: None for h, _ in header})))
            continue

        if line.startswith('#'):
            continue

        start_of_record = False
        parts = line.strip().split('\t')

        if len(parts) < 12:
            raise ValueError("Unexpected number of fields found")

        hits.append(m9(**{h: c(v) for (h, c), v in zip(header, parts[:12])}))

    if hits:
        res.append((hits[0].query, hits))
        hits = []

    return res


def parse_first_database(db, percentage_ids, alignment_lengths):
    """Find hits above a given threshold

    Parameters
    ----------
        db : file-like object
            file pointer to 1st database
        percentage_ids : iterable of ints
            Iterable with percentage ids
        alignment_lengths : iterable of ints
            Iterable with alignment length values

    Returns
    -------
        int
            total number of seqs in the db
        dict
            A dictionary of seqs and hits, of the form:
                {'seq_id':
                    [{
                        'a': {'evalue':%f, 'percentageId':%f, 'bitScore':%f,
                              'subjectId':%s, 'algLength':%f},
                              'evalue': float(h[evalue])},
                        'b': { 'subject_id': None, 'bit_score': -1 },
                       # One element for each combination of %id and aln length
                    ]
                }
    """
    # try blast parser object
    results = parse_m9(db)

    options = list(product(percentage_ids, alignment_lengths))

    best_hits = {}
    for total_queries, (query, hits) in enumerate(results, 1):
        if query is None:
            continue

        best_hits[query] = []
        for p, a in options:
            # best bit score
            bbs = 0
            result = None

            for h in hits:
                valid = (h.percent_id >= p and h.aln_length >= a and
                         h.bitscore > bbs)
                if valid:
                    result = {'a': {'subject_id': h.subject,
                                    'percentage_id': h.percent_id,
                                    'bit_score': h.bitscore,
                                    'alg_length': h.aln_length,
                                    'evalue': h.evalue},
                              'b': {'subject_id': None,
                                    'bit_score': -1}}
                    bbs = h.bitscore
            best_hits[query].append(result)

    return total_queries, best_hits


def parse_second_database(db, best_hits, percentage_ids_other,
                          alignment_lengths_other):
    """Parses 2nd database, only looking at successful hits of the 1st db

    Parameters
    ----------
        db : str
            Filename of the blast results against a database without first
        best_hits: dict
            A dictionary with the successful results from parse_first_database
        percentage_ids : iterable
            Iterable with percentage id values
        alignment_lengths : iterable
            Iterable with with alignment length values

    Notes
    -----
        There are no return values, the command modifies best_hits, mainly the
        'b' key.
    """
    results = parse_m9(db)

    # create function to return results
    for query, hits in results:
        if query is None:
            continue

        if query in best_hits:
            values = product(percentage_ids_other, alignment_lengths_other)
            for i, (p, a) in enumerate(values):
                if not best_hits[query][i]:
                    continue
                # best bit score
                bbs = 0
                result = None
                for h in hits:
                    valid = (h.percent_id >= p and h.aln_length >= a and
                             h.bitscore > bbs)
                    if valid:
                        result = {'subject_id': h.subject,
                                  'percentage_id': h.percent_id,
                                  'bit_score': h.bitscore,
                                  'alg_length': h.aln_length,
                                  'evalue': h.evalue}
                        bbs = h.bitscore
                if result:
                    best_hits[query][i]['b'] = result


def process_results(percentage_ids, alignment_lengths, percentage_ids_other,
                    alignment_lengths_other, best_hits):
    """Format the results into a summary dictionary

    Parameters
    ----------
    percentage_ids : iterable of ints
        An iterable of ints with the percentage identities for the reference
        database.
    alignment_lengths : iterable of ints
        An iterable of ints with the alignment lengths for the reference
        database.
    percentage_ids_other : iterable of ints
        An iterable of ints with the percentage identities for the 'other'
        database.
    alignment_lengths_other : iterable of ints
        An iterable of ints with the alignment lengths for the 'other'
        database.
    best_hits : dict
        A dictionary with the best hits found in the databases.

    Returns
    -------
    list of dicts
        List of dictionaries with the summarized results.
    """
    results = []

    iter_a = product(percentage_ids, alignment_lengths)
    iter_b = product(percentage_ids_other, alignment_lengths_other)
    for (perc_id_a, aln_len_a), (perc_id_b, aln_len_b) in izip(iter_a, iter_b):
        filename = "p1_%d-a1_%d_p2_%d-a2_%d" % (perc_id_a, aln_len_a,
                                                perc_id_b, aln_len_b)
        results.append({
            'filename': filename,
            'db_interest': 0,
            'db_other': 0,
            'perfect_interest': 0,
            'equal': 0,
            'summary': ['#SeqId\tFirst\tSecond'],
            'db_seqs_counts': {'a': {}, 'b': {}}})

    for seq_name, values in best_hits.items():
        seq_name = seq_name.split(' ')[0].strip()
        for i, vals in enumerate(values):
            if not vals:
                continue
            subject_id_a = vals['a']['subject_id']
            subject_id_b = vals['b']['subject_id']
            db_seqs_counts_a = results[i]['db_seqs_counts']['a']
            db_seqs_counts_b = results[i]['db_seqs_counts']['b']

            # validating duplicated results in the databases
            # do this step in a different script early in the pipeline
            if subject_id_a not in db_seqs_counts_a:
                db_seqs_counts_a[subject_id_a] = 0
                if subject_id_a == db_seqs_counts_b:
                    raise Warning("%s is in both databases" % subject_id_a)
            if subject_id_b not in db_seqs_counts_b:
                db_seqs_counts_b[subject_id_b] = 0
                if subject_id_b == db_seqs_counts_a:
                    raise Warning("%s is in both databases" % subject_id_b)

            # Comparing bit_scores to create outputs
            if vals['a']['bit_score'] == vals['b']['bit_score']:
                results[i]['equal'] += 1
                results[i]['summary'].append('%s\t%s\t%s' % (seq_name,
                                                             subject_id_a,
                                                             subject_id_b))
                db_seqs_counts_a[subject_id_a] += 1
                db_seqs_counts_b[subject_id_b] += 1
            elif vals['a']['bit_score'] > vals['b']['bit_score']:
                if not subject_id_b:
                    results[i]['perfect_interest'] += 1
                    results[i]['summary'].append('%s\t%s\t' % (seq_name,
                                                               subject_id_a))
                db_seqs_counts_a[subject_id_a] += 1
            else:
                results[i]['db_other'] += 1
                results[i]['summary'].append('%s\n\t%s' % (seq_name, ''))

                db_seqs_counts_b[subject_id_b] += 1

    return results<|MERGE_RESOLUTION|>--- conflicted
+++ resolved
@@ -1,11 +1,7 @@
 # ----------------------------------------------------------------------------
 # Copyright (c) 2015--, platypus development team.
 #
-<<<<<<< HEAD
 # Distributed under the terms of the BSD License.
-=======
-# Distributed under the terms of the GPL License.
->>>>>>> 5b5077f6
 #
 # The full license is in the file COPYING.txt, distributed with this software.
 # ----------------------------------------------------------------------------
